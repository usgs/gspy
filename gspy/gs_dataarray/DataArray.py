from copy import deepcopy
from pprint import pprint
from numpy import arange, asarray, diff, isnan, mean, median, nanmax, nanmin, ndim, r_, std, zeros, nan, min,max
from numpy import any as npany
from numpy import dtype as npdtype
from xarray import DataArray as xr_DataArray
from xarray import DataTree as xr_DataTree
from xarray import register_dataarray_accessor
from ..metadata.Metadata import Metadata
from pandas import Series

default_metadata = ('standard_name', 'long_name', 'null_value', 'units')

@register_dataarray_accessor("gs")
class DataArray:
    """Accessor for xarray.DataArray.

    See Also
    --------
    DataArray.from_values : for instantiation

    """

    def __init__(self, xarray_obj):
        self._obj = xarray_obj


    @classmethod
    def add_bounds_to_coordinate_dimension(cls, coordinate, name, bounds=None, **kwargs):
        """For an existing DataArray, compute its bounds and attach them.

        Automatically modifies any attached metadata keys.

        Parameters
        ----------
        coordinate : xarray.DataArray
            Existing DataArray inside an xarray.Dataset
        name : str
            Used purely for error messages.
        bounds : array_like, optional
            * Has shape (size of dimension, 2) defining the bounds of each "cell" in the coordinate
            * if not present, bounds are computed. Otherwise assign them.

        Returns
        -------
        xarray.DataArray

        """
        # Return if the coordinate already has bounds
        if 'bounds' in coordinate.attrs:
            return

        if bounds is None:
            bounds = zeros((coordinate.size, 2))
            centre = median(diff(coordinate.values)) * 0.5
            bounds[:, 0] = coordinate.values - centre
            bounds[:, 1] = coordinate.values + centre
        else:
            bounds = asarray(bounds)
            centers = coordinate.values
            if bounds.shape == (centers.size+1, ):
                bounds = asarray((bounds[:-1], bounds[1:])).transpose()
            else:
                assert bounds.shape == (centers.size, 2), ValueError('size of coordinate bounds must be 2D array size of centers, or +1 list size of centers that can be reshaped')

        attrs = coordinate.attrs.copy()
        attrs['standard_name'] = coordinate.attrs['standard_name'] + '_bounds'
        attrs['long_name'] = coordinate.attrs['long_name'] + ' cell boundaries'
        attrs['valid_range'] = cls.valid_range(bounds, name, **kwargs)

        self = xr_DataArray(bounds,
                            dims=kwargs.pop('dims', None),
                            coords=kwargs.pop('coords', None),
                            attrs=attrs)

        return self

    @staticmethod
    def check_metadata(name, **kwargs):
        """Check the metadata provided and ensure GS standard compliance, i.e. at least long_name, standard_name, and units.

        Parameters
        ----------
        name : str
            Name of the variable
        long_name : str, optional
            CF convention long name
        null_value : int or float, optional
            Number that represents unusable data. default is 'not_defined'
        standard_name : str, optional
            CF convention standard name
        units : str, optional
            units of the coordinate

        Raises
        ------
        Exception
            If required metadata is missing.

        """
        missing = [x for x in default_metadata if x not in kwargs.keys()]
        assert len(missing) == 0, ValueError(f"Metadata for variable {name} is missing entries {missing}")

    @classmethod
    def from_values(cls, name, **kwargs):
        """Generates an xarray.DataArray using an array of values

        Wraps around the xarray.DataArray instantiator and checks for Nans and adds CF convention metadata entries like valid_range, grid_mapping.

        Parameters
        ----------
        name : str
            Name of the DataArray.
        values : array_like
            Values to assign to the DataArray.

        Other Parameters
        ----------------
        coords : dict, optional
            Dictionary of DataArrays along each dimension of this variable
        dtype : dtype, optional
            Coerce values into this dtype.
        dimensions : list of str
            names of this variables dimesions
        grid_mapping : str, optional
            Name of the grid_mapping. Default is 'spatial_ref' and refers to any attached spatial_ref class, handled by gspy
        long_name : str, optional
            CF convention long name
        null_value : int or float, optional
            Number that represents unusable data. default is 'not_defined'
        standard_name : str, optional
            CF convention standard name
        units : str, optional
            units of the coordinate

        Returns
        -------
        xarray.DataArray

        """
        values = kwargs.pop('values')
        nd = ndim(values)

        if kwargs.pop('check', True):
            cls.check_metadata(name, **kwargs)
            if nd:
                assert "dimensions" in kwargs, ValueError(f"dimensions must be specified for variable {name}")

        if nd > 0:
            if not isinstance(values[0], str):
                kwargs['valid_range'] = cls.valid_range(values, name=name, **kwargs)

        kwargs['grid_mapping'] = kwargs.pop('grid_mapping', 'spatial_ref')

        if 'dtype' in kwargs:
            values = values.astype(kwargs['dtype'])
<<<<<<< HEAD

        if isinstance(values, int) or isinstance(values, float):
            values = [values]

=======
        
>>>>>>> 492df3df
        if "dimensions" in kwargs:
            if nd > 0:
                assert nd == len(kwargs['dimensions']), ValueError(f"Mismatching dims for {name}")

        return xr_DataArray(values,
                name=name,
                dims=kwargs.pop('dimensions', None),
                coords=kwargs.pop('coords', None),
                attrs=kwargs)

    @staticmethod
    def catch_nan(values, name, **kwargs):
        """Replace NaNs with the defined null_value in the metadata.

        Parameters
        ----------
        values : array_like
            Values to check
        name : str
            Name of the variable being checked

        Other Parameters
        ----------------
        null_value : str, optional
            Number that represents unusable data. default is 'not_defined'

        Returns
        -------
        array_like

        Raises
        ------
        If there are NaNs in the values, and no defined null_value in the kwargs, notify the user.

        """

        if isinstance(values[0], str):
            return values

        nv = kwargs.get('null_value', 'not_defined')

        if nv == 'not_defined':
            assert not npany(isnan(values)), ValueError((f"\nThere are NaNs or Empty values in data column {name} and no defined null value in the json metadata file.\n"
                                                         f"Define the 'null_value' for {name} in the json file"))
        else:
            values[isnan(values)] = nv
        return values

    @staticmethod
    def valid_range(values, name, **kwargs):
        """Generate a valid range for some values

        Parameters
        ----------
        values : array_like
            numerical array
        name : str
            name of the variable

        Other Parameters
        ----------------
        null_value : scalar, optional
            Representation of unusable data values
        dtype : dtype, optional
            Coerce the min, max to this dtype default is values.dtype.

        Returns
        -------
        array_like
            [nanmin(values), nanmax(values)]
        """

        nv = kwargs.get('null_value', 'not_defined')

        if isinstance(nv, str):
            values = asarray(values, dtype=kwargs.get('dtype', "float64"))
            valid_range = asarray([nanmin(values), nanmax(values)], dtype=kwargs.get('dtype', None))
        else:
            assert not isinstance(nv, str), ValueError((f"Numerical null_value defined as a string in metadata file for variable {kwargs['standard_name']}.\n"
                                                       "Please make it a number. If this number is in scientific notation please use the following format x.xe+10 or x.xe-10."))
            tmp = values[values != nv]
            valid_range = asarray([nanmin(tmp), nanmax(tmp)], dtype=kwargs.get('dtype', None))

        return valid_range

    @property
    def label(self):
        return f'{self._obj.attrs['long_name']} [{self._obj.attrs['units']}]'

    @staticmethod
    def metadata_template(**kwargs):
        return Metadata.merge({key: "not_defined" for key in default_metadata}, kwargs)

    def write_ncml(self, file, indent):
        si = "  "*(indent+1)

        dtype = str(self._obj.dtype).title()[:-2]
        obj = self._obj
        if obj.name == 'crs' or obj.dtype == 'object':
            file.write(f'{si}<variable name="{obj.name}" shape="{" ".join(obj.dims)}" type="String">\n')
        else:
            file.write(f'{si}<variable name="{obj.name}" shape="{" ".join(obj.dims)}" type="{dtype}">\n')

        st = "  "*(indent+2)
        for k, v in obj.attrs.items():
            if '"' in str(v):
                v = v.replace('"',"'")
            file.write(f'{st}<attribute name="{k}" type="String" value="{str(v).strip('\n')}"/>\n')
        file.write(f'{si}</variable>\n\n')

    def export_dataarray(self, out_file, export_ncml=False):
        if self._obj.ndim == 0:
            print('unable to export 0D variables to csv')
            return

        if self._obj.ndim > 2:
            print('unable to export >2D variables to csv')
            return

        df = self._obj.to_pandas() #turn the variable into a dataframe
        if isinstance(self._obj, Series):
            df = df.to_frame(name = self._obj.name)

        #if this is a 2d variable, include the dimension name in the column name
        if self._obj.ndim == 2:
            df.columns = [f"{df.columns.name}_{col}" for col in df.columns]

        for c, v in self._obj.coords.items():
            if c == 'spatial_ref':
                continue
            if c == df.index.name:
                continue
            if not df.index.name in v.dims:
                continue
            if v.ndim != 1:
                print('can only include 1D coordinates. Consider exporting coordinate separately.')
                continue
            left = v.to_pandas().to_frame(name=c)
            right = df
            df = left.merge(right, on=df.index.name, how='right')
        var_out = out_file.replace('.csv', f'_{self._obj.name}.csv')
        df.to_csv(var_out)
        print('done exporting', self._obj.name)

        if export_ncml:
            ncml_file = var_out.replace('.csv', '.ncml')
            xr_DataTree(self._obj.to_dataset(), name=self._obj.name).gs.write_ncml(out_file)
            print('done exporting ncml')<|MERGE_RESOLUTION|>--- conflicted
+++ resolved
@@ -154,14 +154,10 @@
 
         if 'dtype' in kwargs:
             values = values.astype(kwargs['dtype'])
-<<<<<<< HEAD
 
         if isinstance(values, int) or isinstance(values, float):
             values = [values]
 
-=======
-        
->>>>>>> 492df3df
         if "dimensions" in kwargs:
             if nd > 0:
                 assert nd == len(kwargs['dimensions']), ValueError(f"Mismatching dims for {name}")
